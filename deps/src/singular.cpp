#include <string>
#include <cstring>
#include <iostream>
#include <tuple>

#include "jlcxx/jlcxx.hpp"

#include <gmp.h>
#include <omalloc/omalloc.h>
#include <misc/intvec.h>
#include <misc/auxiliary.h>
#include <reporter/reporter.h>
// #include <feFopen.h>
#include <coeffs/coeffs.h>
#include <coeffs/longrat.h>
#include <polys/clapsing.h>
#include <coeffs/bigintmat.h>
#include <coeffs/rmodulon.h>
#include <polys/monomials/ring.h>
#include <polys/monomials/p_polys.h>
#include <polys/simpleideals.h>
#include <kernel/GBEngine/kstd1.h> 
#include <kernel/GBEngine/syz.h>
#include <kernel/GBEngine/tgb.h>
#include <kernel/ideals.h>
#include <kernel/polys.h>
#include <Singular/grammar.h> 
#include <Singular/libsingular.h>
#include <Singular/fevoices.h>
#include <Singular/ipshell.h>
#include <Singular/ipid.h>
#include <Singular/subexpr.h>
#include <Singular/lists.h>
#include <Singular/idrec.h>
#include <Singular/tok.h>
#include <Singular/links/silink.h>
#include <Singular/fehelp.h>

namespace jlcxx {
    template<> struct IsBits<n_coeffType> : std::true_type {};
    template<> struct IsBits<rRingOrder_t> : std::true_type {};
}

auto id_fres_helper(sip_sideal* I, int n, std::string method, ring R){
    auto origin = currRing;
    rChangeCurrRing(R);
    syStrategy s = syFrank(I, n, method.c_str());
    rChangeCurrRing(origin);
    auto r = s->minres;
    bool minimal = true;
    if(r==NULL){
        r = s->fullres;
        minimal = false;
    }
    return std::make_tuple(reinterpret_cast<void*>(r),s->length,minimal);
}



auto id_sres_helper(sip_sideal* m, int n, ring R) {
  auto origin = currRing;
  rChangeCurrRing(R);
  syStrategy s = sySchreyer(m, n);
  rChangeCurrRing(origin);
  auto r = s->minres;
  bool minimal = true;
  if (r == NULL){
	r = s->fullres;
        minimal = false;
  }
  return std::make_tuple(reinterpret_cast<void*>(r),s->length,minimal);

}

auto rDefault_helper(coeffs cf, jlcxx::ArrayRef<std::string> vars, rRingOrder_t ord){
    auto len = vars.size();
    char** vars_ptr  = new char*[len];
    for(int i = 0;i<len; i++){
        vars_ptr[i] = new char[vars[i].length()+1];
        std::strcpy(vars_ptr[i],vars[i].c_str());
    }
    auto r = rDefault(cf,len,vars_ptr,ord);
    delete[] vars_ptr;
    r->ShortOut = 0;
    return r;
}

// typedef snumber* snumberptr;

ideal id_Syzygies_internal(ideal m, ring o) 
{ 
  ideal id = NULL;
  intvec * n = NULL;
  tHomog h = testHomog;
  const ring origin = currRing;
  rChangeCurrRing(o);
  id = idSyzygies(m, h, &n);
  rChangeCurrRing(origin);
  if (n != NULL)
     delete n;
  return id; 
}

auto id_Slimgb_helper(ideal a, ring b,bool complete_reduction) {
//  bool complete_reduction= false;
  unsigned int crbit;
  if (complete_reduction == false)
	auto crbit = Sy_bit(OPT_REDSB);
  else
	crbit = 0;
   	ideal id = NULL;
          if (!idIs0(a))
          {
             intvec * n = NULL;
             tHomog h = testHomog;
             const ring origin = currRing;
             unsigned int save_opt = si_opt_1;
             si_opt_1 |= crbit;
             rChangeCurrRing(b);
             id = t_rep_gb(b, a, a->rank);
             si_opt_1 = save_opt;
             rChangeCurrRing(origin);
             if (n != NULL)
                delete n;
          } else
             id = idInit(0, a->rank);
          return id;
} 

auto id_Std_helper(ideal a, ring b) {
  bool complete_reduction= false;
  unsigned int crbit;
  if (complete_reduction == false)
      crbit = Sy_bit(OPT_REDSB);
  else
	crbit = 0;
   	ideal id = NULL;
          if (!idIs0(a))
          {
             intvec * n = NULL;
             tHomog h = testHomog;
             const ring origin = currRing;
             unsigned int save_opt = si_opt_1;
             si_opt_1 |= crbit;
             rChangeCurrRing(b);
             id = kStd(a, b->qideal, h, &n);
             si_opt_1 = save_opt;
             rChangeCurrRing(origin);
             if (n != NULL)
                delete n;
          } else
             id = idInit(0, a->rank);
          return id;
}



JULIA_CPP_MODULE_BEGIN(registry)
  jlcxx::Module& Singular = registry.create_module("libSingular");

  Singular.add_type<n_Procs_s>("coeffs");
  Singular.add_bits<n_coeffType>("n_coeffType");
  Singular.set_const("n_Z",n_Z);
  Singular.set_const("n_Q",n_Q);
  Singular.set_const("n_Zn",n_Zn);
  Singular.set_const("n_Zp",n_Zp);
  Singular.set_const("n_GF",n_GF);
  Singular.set_const("n_unknown",n_unknown);
  Singular.add_type<snumber>("number");
  Singular.add_type<__mpz_struct>("__mpz_struct");
  Singular.add_type<ip_sring>("ring");
  Singular.add_type<spolyrec>("poly");
  // Singular.add_type<nMapFunc>("nMapFunc");
  // Singular.add_type<spolyrec>("vector");
  Singular.add_bits<rRingOrder_t>("rRingOrder_t");
  Singular.add_type<sip_sideal>("ideal");
  Singular.add_type<ip_smatrix>("ip_smatrix");
  Singular.add_type<ssyStrategy>("syStrategy");

  /* monomial orderings */
  Singular.set_const("ringorder_no", ringorder_no);
  Singular.set_const("ringorder_lp", ringorder_lp);
  Singular.set_const("ringorder_rp", ringorder_rp);
  Singular.set_const("ringorder_dp", ringorder_dp);
  Singular.set_const("ringorder_Dp", ringorder_Dp);
  Singular.set_const("ringorder_ls", ringorder_ls);
  Singular.set_const("ringorder_rs", ringorder_rs);
  Singular.set_const("ringorder_ds", ringorder_ds);
  Singular.set_const("ringorder_Ds", ringorder_Ds);
  Singular.set_const("ringorder_c", ringorder_c);
  Singular.set_const("ringorder_C", ringorder_C);

  Singular.method("siInit",[](const char* path){ siInit(const_cast<char*>(path)); });
  Singular.method("versionString",[](){ return const_cast<const char*>(versionString()); });

  /****************************
   ** from coeffs.jl
   ***************************/

  /* initialise a coefficient ring */
  Singular.method("nInitChar",&nInitChar);

  /* get the characteristic of a coefficient domain */
  Singular.method("n_GetChar",[]( coeffs n ){ return n_GetChar(n);});

  /* make a copy of a coefficient domain (actually just increments a reference count) */
  Singular.method("nCopyCoeff",&nCopyCoeff);

  /* kill a coefficient ring */
  Singular.method("nKillChar",&nKillChar);

  /* return a function to convert between rings */
  Singular.method("n_SetMap",[]( const coeffs x, const coeffs y){ return reinterpret_cast<void*>(n_SetMap(x,y)); });

  Singular.method("nApplyMapFunc",[]( void* map, snumber* x, coeffs a, coeffs b ){ return reinterpret_cast<nMapFunc>(map)(x,a,b); });

  Singular.method("n_Init",[]( long x, coeffs n){ return n_Init(x,n); });

  Singular.method("n_Copy",[]( snumber* x, const coeffs n){ return n_Copy(x,n); });

  Singular.method("nCoeff_has_simple_Alloc",[]( coeffs x ){ return nCoeff_has_simple_Alloc( x ) > 0; });

  Singular.method("n_InitMPZ_internal",&n_InitMPZ);

  Singular.method("n_Delete",[]( snumber* n, coeffs cf) { number* t = &n; if( n != NULL ){ n_Delete(t, cf); } });

  Singular.method("n_Delete_Q",[]( void* n, coeffs cf ) { number tt = reinterpret_cast<number>(n); number* t = &tt; if( n != NULL ){ n_Delete(t, cf); } });

  Singular.method("n_Write_internal",[]( snumber* x, coeffs cf, const int d ){ return n_Write(x,cf,d); });

  Singular.method("n_Add",[]( snumber* a, snumber* b, coeffs c ){ return n_Add(a,b,c); });

  Singular.method("n_Sub",[]( snumber* a, snumber* b, coeffs c ){ return n_Sub(a,b,c); });

  Singular.method("n_Mult",[]( snumber* a, snumber* b, coeffs c ){ return n_Mult(a,b,c); });

  Singular.method("n_Neg",[]( snumber* a, coeffs c ){ number nn = n_Copy(a, c); nn = n_InpNeg(nn, c); return nn; });

  Singular.method("n_Invers",[]( snumber* a, coeffs c ){ return n_Invers(a,c); });

  Singular.method("n_ExactDiv",[]( snumber* a, snumber* b, coeffs c ){ return n_ExactDiv(a,b,c); });

  Singular.method("n_Div",[]( snumber* a, snumber* b, coeffs c ){ number z = n_Div(a, b, c); n_Normalize(z, c); return z; });

  Singular.method("n_GetNumerator",[]( snumber* a, coeffs c){ return n_GetNumerator(a,c); });

  Singular.method("n_GetDenom",[]( snumber* a, coeffs c){ return n_GetDenom(a,c); });

  Singular.method("n_Power",[]( snumber* a, int b, coeffs c ){ number res; n_Power(a, b, &res, c); return res; });

  Singular.method("n_Gcd",[]( snumber* a, snumber* b, coeffs c ){ return n_Gcd(a,b,c); });

  Singular.method("n_SubringGcd",[]( snumber* a, snumber* b, coeffs c ){ return n_SubringGcd(a,b,c); });

  Singular.method("n_Lcm",[]( snumber* a, snumber* b, coeffs c ){ return n_Lcm(a,b,c); });

  Singular.method("n_ExtGcd_internal",[]( snumber* a, snumber* b, void* s, void* t, coeffs c ){
                                 return n_ExtGcd(a,b,
                                          reinterpret_cast<snumber**>(s),
                                          reinterpret_cast<snumber**>(t),c); });

  Singular.method("n_IsZero",[]( snumber* x, const coeffs n ){ return n_IsZero( x,n ) > 0; });

  Singular.method("n_IsOne",[]( snumber* x, const coeffs n ){ return n_IsOne( x,n ) > 0; });

  Singular.method("n_Greater",[]( snumber* x, snumber* y, const coeffs n ){ return n_Greater( x,y,n ) > 0; });

  Singular.method("n_Equal",[]( snumber* x, snumber* y, const coeffs n ){ return n_Equal( x,y,n ) > 0; });

  Singular.method("n_InpAdd",[]( snumber* x, snumber* y, const coeffs n ){ return n_InpAdd( x,y,n ); });

  Singular.method("n_InpMult",[]( snumber* x, snumber* y, const coeffs n ){ return n_InpMult( x,y,n ); });

  Singular.method("n_QuotRem_internal",[]( snumber* x, snumber* y, void* p, const coeffs n ){ return n_QuotRem( x,y,reinterpret_cast<snumber**>(p),n ); });

  Singular.method("n_Rem",[]( snumber* x, snumber* y, const coeffs n ){ number qq; return n_QuotRem( x,y, &qq, n ); });

  Singular.method("n_IntMod",&n_IntMod);

  Singular.method("n_Farey",&n_Farey);

  Singular.method("n_ChineseRemainderSym_internal",[]( void* x, void* y, int n, int sign_flag, coeffs c ){ CFArray inv_cache(n); return n_ChineseRemainderSym( reinterpret_cast<snumber**>(x),reinterpret_cast<snumber**>(y),n,sign_flag,inv_cache,c ); });

  Singular.method("n_Param",[]( int x, const coeffs n ){ return n_Param(x,n); });

  Singular.method("StringSetS_internal",[]( std::string m ){ return StringSetS(m.c_str()); });

  Singular.method("StringEndS",[](){ char* m = StringEndS(); std::string s(m); omFree(m); return s; });

  Singular.method("omAlloc0",[]( size_t siz ){ return (void*) omAlloc0(siz); });

  Singular.method("omFree_internal",[]( void* m ){ omFree(m); });

  /* Setting a Ptr{number} to a number */

  Singular.method("setindex_internal",[]( void* x, snumber* y ){ *reinterpret_cast<snumber**>(x) = y; });

  /****************************
   ** from coeffs.jl
   ***************************/

  Singular.method("rDefault",&rDefault_helper);

  Singular.method("rDelete",&rDelete);

  Singular.method("rString",[](ip_sring* r){auto s = rString(r); return std::string(s);});

  Singular.method("rChar",&rChar);

  Singular.method("rGetVar",&rGetVar);

  Singular.method("rVar",&rVar);

  Singular.method("rGetExpSize",[]( unsigned long bitmask, int N){ int bits; return static_cast<unsigned int>(rGetExpSize(bitmask,bits,N));});

  Singular.method("rHasGlobalOrdering",&rHasGlobalOrdering);
<<<<<<< HEAD
  Singular.method("rBitmask",[](ip_sring* r){ return (unsigned int)r->bitmask; });
  Singular.method("p_Delete",[](spolyrec* p, ip_sring* r){ return p_Delete(&p,r);});
  Singular.method("p_Copy",[](spolyrec* p, ip_sring* r){ return p_Copy(p,r);});
  Singular.method("p_IsOne",[](spolyrec* p, ip_sring* r){ return p_IsOne(p,r);});
  Singular.method("p_One",[](ip_sring* r){ return p_One(r);});
  Singular.method("p_Init",[](ip_sring*r ){ return p_Init(r);} );
  Singular.method("p_IsUnit",[](spolyrec* p, ip_sring* r){ return p_IsUnit(p,r);});
  Singular.method("p_GetExp",[](spolyrec* p, int i, ip_sring* r){ return p_GetExp(p,i,r);});
  Singular.method("p_GetComp",[](spolyrec* p, ip_sring* r){ return p_GetComp(p,r);});
  Singular.method("p_String",[](spolyrec* p, ip_sring* r){ std::string s(p_String(p,r)); return s; });
  Singular.method("p_ISet",[](long i, ip_sring* r){ return p_ISet(i,r);});
  Singular.method("p_NSet",[](snumber* p, ip_sring* r){ return p_NSet(p,r);});
  Singular.method("pLength",[](spolyrec* p){ return pLength(p);});
  Singular.method("pNext",[](spolyrec* p){ return pNext(p);});
  Singular.method("p_Neg",[](spolyrec* p, ip_sring* r){ return p_Neg(p,r); });
  Singular.method("pGetCoeff",[](spolyrec* p){ return pGetCoeff(p);});
  Singular.method("pSetCoeff",[](spolyrec* p, long c, ip_sring* r){ number n = n_Init(c,r); return p_SetCoeff(p,n,r); });
  Singular.method("pSetCoeff0",[](spolyrec* p, long c, ip_sring* r){ number n = n_Init(c,r); return p_SetCoeff0(p,n,r); });
  Singular.method("pLDeg",[](spolyrec* a, ip_sring* r){ long res; int dummy; if(a==NULL){ res = r->pLDeg(a,&dummy,r);}else{ res = -1;} return res; });
  Singular.method("p_Add_q",[](spolyrec* p, spolyrec* q, ip_sring* r){ return p_Add_q(p,q,r); });
  Singular.method("p_Sub",[](spolyrec* p, spolyrec* q, ip_sring* r){ return p_Sub(p,q,r); });
  Singular.method("p_Mult_q",[](spolyrec* p, spolyrec* q, ip_sring* r){ return p_Mult_q(p,q,r); });
  Singular.method("p_Power",[](spolyrec* p, int q, ip_sring* r){ return p_Power(p,q,r); });
  Singular.method("p_EqualPolys",[](spolyrec* p, spolyrec* q, ip_sring* r){ return p_EqualPolys(p,q,r); });
  Singular.method("p_Divide",[](spolyrec* p, spolyrec* q, ip_sring* r){ return p_Divide(p,q,r); });
  Singular.method("singclap_gcd",[](spolyrec* p, spolyrec* q, ip_sring* r){ return singclap_gcd(p,q,r); });
  Singular.method("singclap_extgcd",[]( spolyrec* a, spolyrec* b, spolyrec* res, spolyrec* s, spolyrec* t, ip_sring* r ){
                                 return singclap_extgcd(a,b,
                                          res,
                                          s,
                                          t,r); });
  Singular.method("p_Content",[](spolyrec* p, ip_sring* r){ return p_Content(p,r); });
  Singular.method("p_GetExpVL_internal",[](spolyrec* p, long* ev, ip_sring* r){return p_GetExpVL(p,ev,r);});
  Singular.method("p_SetExpV_internal",[](spolyrec* p, int* ev, ip_sring* r){return p_SetExpV(p,ev,r);});
  Singular.method("p_Reduce",[](spolyrec* p, sip_sideal* G, ip_sring* R){
          const ring origin = currRing;
          rChangeCurrRing(R);
          poly res = kNF(G, R->qideal, p);
          rChangeCurrRing(origin);
          return res;
  });
  Singular.method("p_Reduce",[](sip_sideal* p, sip_sideal* G, ip_sring* R){
          const ring origin = currRing;
          rChangeCurrRing(R);
          ideal res = kNF(G, R->qideal, p);
          rChangeCurrRing(origin);
          return res;
  });
=======

  /****************************
   ** from ideals.jl
   ***************************/

  Singular.method("id_Delete",[]( ideal m, ring n ) { return id_Delete(&m,n); });

  Singular.method("id_Copy",&id_Copy);

  Singular.method("idInit",&idInit);

  Singular.method("setindex!",[]( ideal r, poly n, int o) { r->m[o] = n; });

  Singular.method("getindex",[]( ideal r, int o) { (poly) (r->m[o]); });
  
  Singular.method("idIs0",&idIs0);

  Singular.method("id_IsConstant",&id_IsConstant);

  Singular.method("id_IsZeroDim",&id_IsZeroDim);

  Singular.method("idElem",&idElem);

  Singular.method("id_Normalize",&id_Normalize);

  Singular.method("id_Head",&id_Head);

  Singular.method("id_MaxIdeal",[](int m, ring n) { return id_MaxIdeal(m,n); });

  Singular.method("id_Add",&id_Add);

  Singular.method("id_Mult",&id_Mult);

  Singular.method("id_Power",&id_Power);

  Singular.method("id_IsEqual",[](ideal m, ideal n, ring o) { mp_Equal((ip_smatrix *) m, (ip_smatrix *) n, o); });

  Singular.method("id_FreeModule",&id_FreeModule);
>>>>>>> ee7180b5

  Singular.method("idSkipZeroes",&idSkipZeroes);

  Singular.method("ngens",[](ideal m) { (int) IDELEMS(m); });

  Singular.method("rank",[](ideal m ) { (int) m->rank; });

  Singular.method("id_Quotient",[](ideal a, ideal b, bool c, ring d) { 
    const ring origin = currRing;
          rChangeCurrRing(d);
          ideal id = idQuot(a, b, c, TRUE);
          rChangeCurrRing(origin);
          id; });

  Singular.method("id_Intersection",[](ideal a, ideal b, ring c) { 
    const ring origin = currRing;
          rChangeCurrRing(c);
          ideal id = idSect(a, b);
          rChangeCurrRing(origin);
          id; });

  Singular.method("id_Syzygies",&id_Syzygies_internal);

  Singular.method("id_fres",&id_fres_helper);

  Singular.method("id_sres",&id_sres_helper);

  Singular.method("id_Slimgb_helper",&id_Slimgb_helper);

  Singular.method("id_Std",&id_Std_helper);

  Singular.method("id_Eliminate",[](ideal m, poly p, ring o) {
          const ring origin = currRing;
          rChangeCurrRing(o);
          ideal res = idElimination(m, p);
          rChangeCurrRing(origin);
          res; });

  Singular.method("id_Satstd",&id_Satstd);

  Singular.method("id_Array2Vector",[](void* p, int a, ring o) { return id_Array2Vector(reinterpret_cast<spolyrec**>(p), a, o); });

  Singular.method("p_Vector2Array",[](poly p, void* a, int b, ring o) { return p_Vec2Array(p, reinterpret_cast<spolyrec**>(a), b, o); });







  /****************************
   ** from matrices.jl
   ***************************/

  Singular.method("ncols",[](matrix I){ return (int) MATCOLS(I);});

  Singular.method("nrows",[](matrix I){ return (int) MATROWS(I); });

  Singular.method("id_Module2Matrix",&id_Module2Matrix);

  Singular.method("getindex",[](matrix M, int i, int j){ return (poly) MATELEM(M, i, j); });

  Singular.method("mp_Copy",[](matrix M, ring R){ return mp_Copy(M, R);});

  Singular.method("mp_Delete",[](matrix M, ring R){ return mp_Delete(&M, R);});

  Singular.method("mp_Add",&mp_Add);

  Singular.method("mp_Sub",&mp_Sub);

  Singular.method("mp_Mult",&mp_Mult);

  Singular.method("mp_Equal",&mp_Equal);

 //Singular.method("iiStringMatrix",[](matrix I, int d, ring o){ return iiStringMatrix(I, d, o); });



  /****************************
   ** from resolutions.jl
   ***************************/

/*Singular.method("res_Delete",[](resolvente ra, int len, ring o){ 
	for (int i = 0; i < len; i++) {
          id_Delete(ra + i, o);
          omFreeSize((ADDRESS) ra, (len + 1)*sizeof(ideal));}});

*/

/*  Singular.method("res_Copy",[](resolvente ra, int len, ring o){ 
  resolvente res = (resolvente) omAlloc0((len + 1)*sizeof(ideal));
          rChangeCurrRing(o);
          for (int i = len - 1; i >= 0; i--)
          {
             if (ra[i] != NULL)
                res[i] = id_Copy(ra[i], o);
          }
          return res; });
*/


//  Singular.method("getindex",[](resolvente ra, int k){ return (ideal) ra[i];});

/*  Singular.method("syMinimize",[](resolvente ra, int len, ring o){
	  const ring origin = currRing;
          syStrategy temp = (syStrategy) omAlloc0(sizeof(ssyStrategy));
          resolvente result;
          rChangeCurrRing(o);
          temp->fullres = (resolvente) omAlloc0((len + 1)*sizeof(ideal));
          for (int i = len - 1; i >= 0; i--)
          {
             if (ra[i] != NULL)
                temp->fullres[i] = idCopy(ra[i]);
          }
          temp->length = len;
          syMinimize(temp);
          result = temp->minres;
          temp->minres = NULL;
          // syMinimize increments this as it returns a value we ignore 
          temp->references--;
          syKillComputation(temp, o);
          rChangeCurrRing(origin);
          return result;});



*/

/*
  Singular.method("syBetti",[](resolvente rs,int len, ring o){
   const ring origin = currRing;
   rChangeCurrRing(o);
   int dummy;
   intvec *iv = syBetti(rs, len, &dummy, NULL, FALSE, NULL);
   rChangeCurrRing(origin);
   return iv;
   int nrows = iv->rows();
   int ncols = iv->cols();
   auto betti = (int *)malloc(ncols*nrows*sizeof(int));
   	for (int i = 0; i < ncols; i++) {
            for (int j = 0; j < nrows; j++) {
               betti[i*nrows+j] = IMATELEM(*iv, j+1, i+1);
            }
         }
    delete(iv);
    return &betti[0];
  
   unsafe_wrap(Array, betti, (nrows, ncols), true);});
*/
JULIA_CPP_MODULE_END<|MERGE_RESOLUTION|>--- conflicted
+++ resolved
@@ -314,7 +314,6 @@
   Singular.method("rGetExpSize",[]( unsigned long bitmask, int N){ int bits; return static_cast<unsigned int>(rGetExpSize(bitmask,bits,N));});
 
   Singular.method("rHasGlobalOrdering",&rHasGlobalOrdering);
-<<<<<<< HEAD
   Singular.method("rBitmask",[](ip_sring* r){ return (unsigned int)r->bitmask; });
   Singular.method("p_Delete",[](spolyrec* p, ip_sring* r){ return p_Delete(&p,r);});
   Singular.method("p_Copy",[](spolyrec* p, ip_sring* r){ return p_Copy(p,r);});
@@ -363,7 +362,6 @@
           rChangeCurrRing(origin);
           return res;
   });
-=======
 
   /****************************
    ** from ideals.jl
@@ -402,7 +400,6 @@
   Singular.method("id_IsEqual",[](ideal m, ideal n, ring o) { mp_Equal((ip_smatrix *) m, (ip_smatrix *) n, o); });
 
   Singular.method("id_FreeModule",&id_FreeModule);
->>>>>>> ee7180b5
 
   Singular.method("idSkipZeroes",&idSkipZeroes);
 
