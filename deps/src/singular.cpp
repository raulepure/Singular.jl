--- conflicted
+++ resolved
@@ -4,11 +4,8 @@
 #include "rings.h"
 #include "ideals.h"
 #include "matrices.h"
-<<<<<<< HEAD
 #include "caller.h"
-=======
 #include "coeff_rings.h"
->>>>>>> 5184de8f
 
 static std::string singular_return;
 static std::string singular_error;
@@ -79,11 +76,8 @@
     singular_define_rings(Singular);
     singular_define_ideals(Singular);
     singular_define_matrices(Singular);
-<<<<<<< HEAD
     singular_define_caller(Singular);
-=======
     singular_define_coeff_rings(Singular);
->>>>>>> 5184de8f
 
 
     // Calls the Singular interpreter with `input`.
