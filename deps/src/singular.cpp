<<<<<<< HEAD
#include <string>
#include <cstring>
#include <iostream>
#include <tuple>

#include "jlcxx/jlcxx.hpp"

#include <gmp.h>
#include <omalloc/omalloc.h>
#include <misc/intvec.h>
#include <misc/auxiliary.h>
#include <reporter/reporter.h>
// #include <feFopen.h>
#include <coeffs/coeffs.h>
#include <coeffs/longrat.h>
#include <polys/clapsing.h>
#include <coeffs/bigintmat.h>
#include <coeffs/rmodulon.h>
#include <polys/monomials/ring.h>
#include <polys/monomials/p_polys.h>
#include <polys/simpleideals.h>
#include <kernel/GBEngine/kstd1.h> 
#include <kernel/GBEngine/syz.h>
#include <kernel/GBEngine/tgb.h>
#include <kernel/ideals.h>
#include <kernel/polys.h>
#include <Singular/grammar.h> 
#include <Singular/libsingular.h>
#include <Singular/fevoices.h>
#include <Singular/ipshell.h>
#include <Singular/ipid.h>
#include <Singular/subexpr.h>
#include <Singular/lists.h>
#include <Singular/idrec.h>
#include <Singular/tok.h>
#include <Singular/links/silink.h>
#include <Singular/fehelp.h>

namespace jlcxx {
    template<> struct IsBits<n_coeffType> : std::true_type {};
    template<> struct IsBits<rRingOrder_t> : std::true_type {};
}

auto id_fres_helper(sip_sideal* I, int n, std::string method, ring R){
    auto origin = currRing;
    rChangeCurrRing(R);
    syStrategy s = syFrank(I, n, method.c_str());
    rChangeCurrRing(origin);
    auto r = s->minres;
    bool minimal = true;
    if(r==NULL){
        r = s->fullres;
        minimal = false;
    }
    return std::make_tuple(reinterpret_cast<void*>(r),s->length,minimal);
}



auto id_sres_helper(sip_sideal* m, int n, ring R) {
  auto origin = currRing;
  rChangeCurrRing(R);
  syStrategy s = sySchreyer(m, n);
  rChangeCurrRing(origin);
  auto r = s->minres;
  bool minimal = true;
  if (r == NULL){
	r = s->fullres;
        minimal = false;
  }
  return std::make_tuple(reinterpret_cast<void*>(r),s->length,minimal);

}

auto rDefault_helper(coeffs cf, jlcxx::ArrayRef<std::string> vars, rRingOrder_t ord){
    auto len = vars.size();
    char** vars_ptr  = new char*[len];
    for(int i = 0;i<len; i++){
        vars_ptr[i] = new char[vars[i].length()+1];
        std::strcpy(vars_ptr[i],vars[i].c_str());
    }
    auto r = rDefault(cf,len,vars_ptr,ord);
    delete[] vars_ptr;
    r->ShortOut = 0;
    return r;
}
=======
#include "includes.h"
#include "coeffs.h"
#include "rings.h"
>>>>>>> d2b42e88

// typedef snumber* snumberptr;

ideal id_Syzygies_internal(ideal m, ring o) 
{ 
  ideal id = NULL;
  intvec * n = NULL;
  tHomog h = testHomog;
  const ring origin = currRing;
  rChangeCurrRing(o);
  id = idSyzygies(m, h, &n);
  rChangeCurrRing(origin);
  if (n != NULL)
     delete n;
  return id; 
}

auto id_Slimgb_helper(ideal a, ring b,bool complete_reduction) {
//  bool complete_reduction= false;
  unsigned int crbit;
  if (complete_reduction == false)
	auto crbit = Sy_bit(OPT_REDSB);
  else
	crbit = 0;
   	ideal id = NULL;
          if (!idIs0(a))
          {
             intvec * n = NULL;
             tHomog h = testHomog;
             const ring origin = currRing;
             unsigned int save_opt = si_opt_1;
             si_opt_1 |= crbit;
             rChangeCurrRing(b);
             id = t_rep_gb(b, a, a->rank);
             si_opt_1 = save_opt;
             rChangeCurrRing(origin);
             if (n != NULL)
                delete n;
          } else
             id = idInit(0, a->rank);
          return id;
} 

auto id_Std_helper(ideal a, ring b) {
  bool complete_reduction= false;
  unsigned int crbit;
  if (complete_reduction == false)
      crbit = Sy_bit(OPT_REDSB);
  else
	crbit = 0;
   	ideal id = NULL;
          if (!idIs0(a))
          {
             intvec * n = NULL;
             tHomog h = testHomog;
             const ring origin = currRing;
             unsigned int save_opt = si_opt_1;
             si_opt_1 |= crbit;
             rChangeCurrRing(b);
             id = kStd(a, b->qideal, h, &n);
             si_opt_1 = save_opt;
             rChangeCurrRing(origin);
             if (n != NULL)
                delete n;
          } else
             id = idInit(0, a->rank);
          return id;
}



JULIA_CPP_MODULE_BEGIN(registry)
  jlcxx::Module& Singular = registry.create_module("libSingular");

  Singular.add_type<n_Procs_s>("coeffs");
  Singular.add_bits<n_coeffType>("n_coeffType");
  Singular.set_const("n_Z",n_Z);
  Singular.set_const("n_Q",n_Q);
  Singular.set_const("n_Zn",n_Zn);
  Singular.set_const("n_Zp",n_Zp);
  Singular.set_const("n_GF",n_GF);
  Singular.set_const("n_unknown",n_unknown);
  Singular.add_type<snumber>("number");
  Singular.add_type<__mpz_struct>("__mpz_struct");
  Singular.add_type<ip_sring>("ring");
  Singular.add_type<spolyrec>("poly");
  // Singular.add_type<nMapFunc>("nMapFunc");
  // Singular.add_type<spolyrec>("vector");
  Singular.add_bits<rRingOrder_t>("rRingOrder_t");
  Singular.add_type<sip_sideal>("ideal");
  Singular.add_type<ip_smatrix>("ip_smatrix");
  Singular.add_type<ssyStrategy>("syStrategy");

  /* monomial orderings */
  Singular.set_const("ringorder_no", ringorder_no);
  Singular.set_const("ringorder_lp", ringorder_lp);
  Singular.set_const("ringorder_rp", ringorder_rp);
  Singular.set_const("ringorder_dp", ringorder_dp);
  Singular.set_const("ringorder_Dp", ringorder_Dp);
  Singular.set_const("ringorder_ls", ringorder_ls);
  Singular.set_const("ringorder_rs", ringorder_rs);
  Singular.set_const("ringorder_ds", ringorder_ds);
  Singular.set_const("ringorder_Ds", ringorder_Ds);
  Singular.set_const("ringorder_c", ringorder_c);
  Singular.set_const("ringorder_C", ringorder_C);

  Singular.method("siInit",[](const char* path){ siInit(const_cast<char*>(path)); });
  Singular.method("versionString",[](){ return const_cast<const char*>(versionString()); });

  singular_define_coeffs(Singular);

<<<<<<< HEAD
  /****************************
   ** from coeffs.jl
   ***************************/

  Singular.method("rDefault",&rDefault_helper);

  Singular.method("rDelete",&rDelete);

  Singular.method("rString",[](ip_sring* r){auto s = rString(r); return std::string(s);});

  Singular.method("rChar",&rChar);

  Singular.method("rGetVar",&rGetVar);

  Singular.method("rVar",&rVar);

  Singular.method("rGetExpSize",[]( unsigned long bitmask, int N){ int bits; return static_cast<unsigned int>(rGetExpSize(bitmask,bits,N));});

  Singular.method("rHasGlobalOrdering",&rHasGlobalOrdering);
  Singular.method("rBitmask",[](ip_sring* r){ return (unsigned int)r->bitmask; });
  Singular.method("p_Delete",[](spolyrec* p, ip_sring* r){ return p_Delete(&p,r);});
  Singular.method("p_Copy",[](spolyrec* p, ip_sring* r){ return p_Copy(p,r);});
  Singular.method("p_IsOne",[](spolyrec* p, ip_sring* r){ return p_IsOne(p,r);});
  Singular.method("p_One",[](ip_sring* r){ return p_One(r);});
  Singular.method("p_Init",[](ip_sring*r ){ return p_Init(r);} );
  Singular.method("p_IsUnit",[](spolyrec* p, ip_sring* r){ return p_IsUnit(p,r);});
  Singular.method("p_GetExp",[](spolyrec* p, int i, ip_sring* r){ return p_GetExp(p,i,r);});
  Singular.method("p_GetComp",[](spolyrec* p, ip_sring* r){ return p_GetComp(p,r);});
  Singular.method("p_String",[](spolyrec* p, ip_sring* r){ std::string s(p_String(p,r)); return s; });
  Singular.method("p_ISet",[](long i, ip_sring* r){ return p_ISet(i,r);});
  Singular.method("p_NSet",[](snumber* p, ip_sring* r){ return p_NSet(p,r);});
  Singular.method("pLength",[](spolyrec* p){ return pLength(p);});
  Singular.method("pNext",[](spolyrec* p){ return pNext(p);});
  Singular.method("p_Neg",[](spolyrec* p, ip_sring* r){ return p_Neg(p,r); });
  Singular.method("pGetCoeff",[](spolyrec* p){ return pGetCoeff(p);});
  Singular.method("pSetCoeff",[](spolyrec* p, long c, ip_sring* r){ number n = n_Init(c,r); return p_SetCoeff(p,n,r); });
  Singular.method("pSetCoeff0",[](spolyrec* p, long c, ip_sring* r){ number n = n_Init(c,r); return p_SetCoeff0(p,n,r); });
  Singular.method("pLDeg",[](spolyrec* a, ip_sring* r){ long res; int dummy; if(a==NULL){ res = r->pLDeg(a,&dummy,r);}else{ res = -1;} return res; });
  Singular.method("p_Add_q",[](spolyrec* p, spolyrec* q, ip_sring* r){ return p_Add_q(p,q,r); });
  Singular.method("p_Sub",[](spolyrec* p, spolyrec* q, ip_sring* r){ return p_Sub(p,q,r); });
  Singular.method("p_Mult_q",[](spolyrec* p, spolyrec* q, ip_sring* r){ return p_Mult_q(p,q,r); });
  Singular.method("p_Power",[](spolyrec* p, int q, ip_sring* r){ return p_Power(p,q,r); });
  Singular.method("p_EqualPolys",[](spolyrec* p, spolyrec* q, ip_sring* r){ return p_EqualPolys(p,q,r); });
  Singular.method("p_Divide",[](spolyrec* p, spolyrec* q, ip_sring* r){ return p_Divide(p,q,r); });
  Singular.method("singclap_gcd",[](spolyrec* p, spolyrec* q, ip_sring* r){ return singclap_gcd(p,q,r); });
  Singular.method("singclap_extgcd",[]( spolyrec* a, spolyrec* b, spolyrec* res, spolyrec* s, spolyrec* t, ip_sring* r ){
                                 return singclap_extgcd(a,b,
                                          res,
                                          s,
                                          t,r); });
  Singular.method("p_Content",[](spolyrec* p, ip_sring* r){ return p_Content(p,r); });
  Singular.method("p_GetExpVL_internal",[](spolyrec* p, long* ev, ip_sring* r){return p_GetExpVL(p,ev,r);});
  Singular.method("p_SetExpV_internal",[](spolyrec* p, int* ev, ip_sring* r){return p_SetExpV(p,ev,r);});
  Singular.method("p_Reduce",[](spolyrec* p, sip_sideal* G, ip_sring* R){
          const ring origin = currRing;
          rChangeCurrRing(R);
          poly res = kNF(G, R->qideal, p);
          rChangeCurrRing(origin);
          return res;
  });
  Singular.method("p_Reduce",[](sip_sideal* p, sip_sideal* G, ip_sring* R){
          const ring origin = currRing;
          rChangeCurrRing(R);
          ideal res = kNF(G, R->qideal, p);
          rChangeCurrRing(origin);
          return res;
  });
=======
  singular_define_rings(Singular);
>>>>>>> d2b42e88

  /****************************
   ** from ideals.jl
   ***************************/

  Singular.method("id_Delete",[]( ideal m, ring n ) { return id_Delete(&m,n); });

  Singular.method("id_Copy",&id_Copy);

  Singular.method("idInit",&idInit);

  Singular.method("setindex!",[]( ideal r, poly n, int o) { r->m[o] = n; });

  Singular.method("getindex",[]( ideal r, int o) { (poly) (r->m[o]); });
  
  Singular.method("idIs0",&idIs0);

  Singular.method("id_IsConstant",&id_IsConstant);

  Singular.method("id_IsZeroDim",&id_IsZeroDim);

  Singular.method("idElem",&idElem);

  Singular.method("id_Normalize",&id_Normalize);

  Singular.method("id_Head",&id_Head);

  Singular.method("id_MaxIdeal",[](int m, ring n) { return id_MaxIdeal(m,n); });

  Singular.method("id_Add",&id_Add);

  Singular.method("id_Mult",&id_Mult);

  Singular.method("id_Power",&id_Power);

  Singular.method("id_IsEqual",[](ideal m, ideal n, ring o) { mp_Equal((ip_smatrix *) m, (ip_smatrix *) n, o); });

  Singular.method("id_FreeModule",&id_FreeModule);

  Singular.method("idSkipZeroes",&idSkipZeroes);

  Singular.method("ngens",[](ideal m) { (int) IDELEMS(m); });

  Singular.method("rank",[](ideal m ) { (int) m->rank; });

  Singular.method("id_Quotient",[](ideal a, ideal b, bool c, ring d) { 
    const ring origin = currRing;
          rChangeCurrRing(d);
          ideal id = idQuot(a, b, c, TRUE);
          rChangeCurrRing(origin);
          id; });

  Singular.method("id_Intersection",[](ideal a, ideal b, ring c) { 
    const ring origin = currRing;
          rChangeCurrRing(c);
          ideal id = idSect(a, b);
          rChangeCurrRing(origin);
          id; });

  Singular.method("id_Syzygies",&id_Syzygies_internal);

  Singular.method("id_fres",&id_fres_helper);

  Singular.method("id_sres",&id_sres_helper);

  Singular.method("id_Slimgb_helper",&id_Slimgb_helper);

  Singular.method("id_Std",&id_Std_helper);

  Singular.method("id_Eliminate",[](ideal m, poly p, ring o) {
          const ring origin = currRing;
          rChangeCurrRing(o);
          ideal res = idElimination(m, p);
          rChangeCurrRing(origin);
          res; });

  Singular.method("id_Satstd",&id_Satstd);

  Singular.method("id_Array2Vector",[](void* p, int a, ring o) { return id_Array2Vector(reinterpret_cast<spolyrec**>(p), a, o); });

  Singular.method("p_Vector2Array",[](poly p, void* a, int b, ring o) { return p_Vec2Array(p, reinterpret_cast<spolyrec**>(a), b, o); });







  /****************************
   ** from matrices.jl
   ***************************/

  Singular.method("ncols",[](matrix I){ return (int) MATCOLS(I);});

  Singular.method("nrows",[](matrix I){ return (int) MATROWS(I); });

  Singular.method("id_Module2Matrix",&id_Module2Matrix);

  Singular.method("getindex",[](matrix M, int i, int j){ return (poly) MATELEM(M, i, j); });

  Singular.method("mp_Copy",[](matrix M, ring R){ return mp_Copy(M, R);});

  Singular.method("mp_Delete",[](matrix M, ring R){ return mp_Delete(&M, R);});

  Singular.method("mp_Add",&mp_Add);

  Singular.method("mp_Sub",&mp_Sub);

  Singular.method("mp_Mult",&mp_Mult);

  Singular.method("mp_Equal",&mp_Equal);

 //Singular.method("iiStringMatrix",[](matrix I, int d, ring o){ return iiStringMatrix(I, d, o); });



  /****************************
   ** from resolutions.jl
   ***************************/

/*Singular.method("res_Delete",[](resolvente ra, int len, ring o){ 
	for (int i = 0; i < len; i++) {
          id_Delete(ra + i, o);
          omFreeSize((ADDRESS) ra, (len + 1)*sizeof(ideal));}});

*/

/*  Singular.method("res_Copy",[](resolvente ra, int len, ring o){ 
  resolvente res = (resolvente) omAlloc0((len + 1)*sizeof(ideal));
          rChangeCurrRing(o);
          for (int i = len - 1; i >= 0; i--)
          {
             if (ra[i] != NULL)
                res[i] = id_Copy(ra[i], o);
          }
          return res; });
*/


//  Singular.method("getindex",[](resolvente ra, int k){ return (ideal) ra[i];});

/*  Singular.method("syMinimize",[](resolvente ra, int len, ring o){
	  const ring origin = currRing;
          syStrategy temp = (syStrategy) omAlloc0(sizeof(ssyStrategy));
          resolvente result;
          rChangeCurrRing(o);
          temp->fullres = (resolvente) omAlloc0((len + 1)*sizeof(ideal));
          for (int i = len - 1; i >= 0; i--)
          {
             if (ra[i] != NULL)
                temp->fullres[i] = idCopy(ra[i]);
          }
          temp->length = len;
          syMinimize(temp);
          result = temp->minres;
          temp->minres = NULL;
          // syMinimize increments this as it returns a value we ignore 
          temp->references--;
          syKillComputation(temp, o);
          rChangeCurrRing(origin);
          return result;});



*/

/*
  Singular.method("syBetti",[](resolvente rs,int len, ring o){
   const ring origin = currRing;
   rChangeCurrRing(o);
   int dummy;
   intvec *iv = syBetti(rs, len, &dummy, NULL, FALSE, NULL);
   rChangeCurrRing(origin);
   return iv;
   int nrows = iv->rows();
   int ncols = iv->cols();
   auto betti = (int *)malloc(ncols*nrows*sizeof(int));
   	for (int i = 0; i < ncols; i++) {
            for (int j = 0; j < nrows; j++) {
               betti[i*nrows+j] = IMATELEM(*iv, j+1, i+1);
            }
         }
    delete(iv);
    return &betti[0];
  
   unsafe_wrap(Array, betti, (nrows, ncols), true);});
*/
JULIA_CPP_MODULE_END<|MERGE_RESOLUTION|>--- conflicted
+++ resolved
@@ -1,62 +1,6 @@
-<<<<<<< HEAD
-#include <string>
-#include <cstring>
-#include <iostream>
-#include <tuple>
-
-#include "jlcxx/jlcxx.hpp"
-
-#include <gmp.h>
-#include <omalloc/omalloc.h>
-#include <misc/intvec.h>
-#include <misc/auxiliary.h>
-#include <reporter/reporter.h>
-// #include <feFopen.h>
-#include <coeffs/coeffs.h>
-#include <coeffs/longrat.h>
-#include <polys/clapsing.h>
-#include <coeffs/bigintmat.h>
-#include <coeffs/rmodulon.h>
-#include <polys/monomials/ring.h>
-#include <polys/monomials/p_polys.h>
-#include <polys/simpleideals.h>
-#include <kernel/GBEngine/kstd1.h> 
-#include <kernel/GBEngine/syz.h>
-#include <kernel/GBEngine/tgb.h>
-#include <kernel/ideals.h>
-#include <kernel/polys.h>
-#include <Singular/grammar.h> 
-#include <Singular/libsingular.h>
-#include <Singular/fevoices.h>
-#include <Singular/ipshell.h>
-#include <Singular/ipid.h>
-#include <Singular/subexpr.h>
-#include <Singular/lists.h>
-#include <Singular/idrec.h>
-#include <Singular/tok.h>
-#include <Singular/links/silink.h>
-#include <Singular/fehelp.h>
-
-namespace jlcxx {
-    template<> struct IsBits<n_coeffType> : std::true_type {};
-    template<> struct IsBits<rRingOrder_t> : std::true_type {};
-}
-
-auto id_fres_helper(sip_sideal* I, int n, std::string method, ring R){
-    auto origin = currRing;
-    rChangeCurrRing(R);
-    syStrategy s = syFrank(I, n, method.c_str());
-    rChangeCurrRing(origin);
-    auto r = s->minres;
-    bool minimal = true;
-    if(r==NULL){
-        r = s->fullres;
-        minimal = false;
-    }
-    return std::make_tuple(reinterpret_cast<void*>(r),s->length,minimal);
-}
-
-
+#include "includes.h"
+#include "coeffs.h"
+#include "rings.h"
 
 auto id_sres_helper(sip_sideal* m, int n, ring R) {
   auto origin = currRing;
@@ -72,26 +16,6 @@
   return std::make_tuple(reinterpret_cast<void*>(r),s->length,minimal);
 
 }
-
-auto rDefault_helper(coeffs cf, jlcxx::ArrayRef<std::string> vars, rRingOrder_t ord){
-    auto len = vars.size();
-    char** vars_ptr  = new char*[len];
-    for(int i = 0;i<len; i++){
-        vars_ptr[i] = new char[vars[i].length()+1];
-        std::strcpy(vars_ptr[i],vars[i].c_str());
-    }
-    auto r = rDefault(cf,len,vars_ptr,ord);
-    delete[] vars_ptr;
-    r->ShortOut = 0;
-    return r;
-}
-=======
-#include "includes.h"
-#include "coeffs.h"
-#include "rings.h"
->>>>>>> d2b42e88
-
-// typedef snumber* snumberptr;
 
 ideal id_Syzygies_internal(ideal m, ring o) 
 { 
@@ -200,78 +124,7 @@
   Singular.method("versionString",[](){ return const_cast<const char*>(versionString()); });
 
   singular_define_coeffs(Singular);
-
-<<<<<<< HEAD
-  /****************************
-   ** from coeffs.jl
-   ***************************/
-
-  Singular.method("rDefault",&rDefault_helper);
-
-  Singular.method("rDelete",&rDelete);
-
-  Singular.method("rString",[](ip_sring* r){auto s = rString(r); return std::string(s);});
-
-  Singular.method("rChar",&rChar);
-
-  Singular.method("rGetVar",&rGetVar);
-
-  Singular.method("rVar",&rVar);
-
-  Singular.method("rGetExpSize",[]( unsigned long bitmask, int N){ int bits; return static_cast<unsigned int>(rGetExpSize(bitmask,bits,N));});
-
-  Singular.method("rHasGlobalOrdering",&rHasGlobalOrdering);
-  Singular.method("rBitmask",[](ip_sring* r){ return (unsigned int)r->bitmask; });
-  Singular.method("p_Delete",[](spolyrec* p, ip_sring* r){ return p_Delete(&p,r);});
-  Singular.method("p_Copy",[](spolyrec* p, ip_sring* r){ return p_Copy(p,r);});
-  Singular.method("p_IsOne",[](spolyrec* p, ip_sring* r){ return p_IsOne(p,r);});
-  Singular.method("p_One",[](ip_sring* r){ return p_One(r);});
-  Singular.method("p_Init",[](ip_sring*r ){ return p_Init(r);} );
-  Singular.method("p_IsUnit",[](spolyrec* p, ip_sring* r){ return p_IsUnit(p,r);});
-  Singular.method("p_GetExp",[](spolyrec* p, int i, ip_sring* r){ return p_GetExp(p,i,r);});
-  Singular.method("p_GetComp",[](spolyrec* p, ip_sring* r){ return p_GetComp(p,r);});
-  Singular.method("p_String",[](spolyrec* p, ip_sring* r){ std::string s(p_String(p,r)); return s; });
-  Singular.method("p_ISet",[](long i, ip_sring* r){ return p_ISet(i,r);});
-  Singular.method("p_NSet",[](snumber* p, ip_sring* r){ return p_NSet(p,r);});
-  Singular.method("pLength",[](spolyrec* p){ return pLength(p);});
-  Singular.method("pNext",[](spolyrec* p){ return pNext(p);});
-  Singular.method("p_Neg",[](spolyrec* p, ip_sring* r){ return p_Neg(p,r); });
-  Singular.method("pGetCoeff",[](spolyrec* p){ return pGetCoeff(p);});
-  Singular.method("pSetCoeff",[](spolyrec* p, long c, ip_sring* r){ number n = n_Init(c,r); return p_SetCoeff(p,n,r); });
-  Singular.method("pSetCoeff0",[](spolyrec* p, long c, ip_sring* r){ number n = n_Init(c,r); return p_SetCoeff0(p,n,r); });
-  Singular.method("pLDeg",[](spolyrec* a, ip_sring* r){ long res; int dummy; if(a==NULL){ res = r->pLDeg(a,&dummy,r);}else{ res = -1;} return res; });
-  Singular.method("p_Add_q",[](spolyrec* p, spolyrec* q, ip_sring* r){ return p_Add_q(p,q,r); });
-  Singular.method("p_Sub",[](spolyrec* p, spolyrec* q, ip_sring* r){ return p_Sub(p,q,r); });
-  Singular.method("p_Mult_q",[](spolyrec* p, spolyrec* q, ip_sring* r){ return p_Mult_q(p,q,r); });
-  Singular.method("p_Power",[](spolyrec* p, int q, ip_sring* r){ return p_Power(p,q,r); });
-  Singular.method("p_EqualPolys",[](spolyrec* p, spolyrec* q, ip_sring* r){ return p_EqualPolys(p,q,r); });
-  Singular.method("p_Divide",[](spolyrec* p, spolyrec* q, ip_sring* r){ return p_Divide(p,q,r); });
-  Singular.method("singclap_gcd",[](spolyrec* p, spolyrec* q, ip_sring* r){ return singclap_gcd(p,q,r); });
-  Singular.method("singclap_extgcd",[]( spolyrec* a, spolyrec* b, spolyrec* res, spolyrec* s, spolyrec* t, ip_sring* r ){
-                                 return singclap_extgcd(a,b,
-                                          res,
-                                          s,
-                                          t,r); });
-  Singular.method("p_Content",[](spolyrec* p, ip_sring* r){ return p_Content(p,r); });
-  Singular.method("p_GetExpVL_internal",[](spolyrec* p, long* ev, ip_sring* r){return p_GetExpVL(p,ev,r);});
-  Singular.method("p_SetExpV_internal",[](spolyrec* p, int* ev, ip_sring* r){return p_SetExpV(p,ev,r);});
-  Singular.method("p_Reduce",[](spolyrec* p, sip_sideal* G, ip_sring* R){
-          const ring origin = currRing;
-          rChangeCurrRing(R);
-          poly res = kNF(G, R->qideal, p);
-          rChangeCurrRing(origin);
-          return res;
-  });
-  Singular.method("p_Reduce",[](sip_sideal* p, sip_sideal* G, ip_sring* R){
-          const ring origin = currRing;
-          rChangeCurrRing(R);
-          ideal res = kNF(G, R->qideal, p);
-          rChangeCurrRing(origin);
-          return res;
-  });
-=======
   singular_define_rings(Singular);
->>>>>>> d2b42e88
 
   /****************************
    ** from ideals.jl
@@ -332,8 +185,6 @@
           id; });
 
   Singular.method("id_Syzygies",&id_Syzygies_internal);
-
-  Singular.method("id_fres",&id_fres_helper);
 
   Singular.method("id_sres",&id_sres_helper);
 
