--- conflicted
+++ resolved
@@ -206,15 +206,14 @@
         nMapFunc map_func = reinterpret_cast<nMapFunc>(map_func_ptr);
         return p_PermPoly(p, perm, old_ring, new_ring, map_func);
     });
-<<<<<<< HEAD
-
-=======
->>>>>>> 2f8d8b37
+
    Singular.method("p_Jet", [](poly p, int i, ring r) {
         poly p_cp = p_Copy(p, r);
-        return p_Jet(p_cp, i, r); });
+        return p_Jet(p_cp, i, r);
+    });
 
    Singular.method("p_Diff", [](poly p, int i, ring r) {
         poly p_cp = p_Copy(p, r);
-        return p_Diff(p_cp, i, r); });
+        return p_Diff(p_cp, i, r);
+    });
 }