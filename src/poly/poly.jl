--- conflicted
+++ resolved
@@ -1,14 +1,8 @@
 export spoly, PolyRing, coeff, coeffs, coeffs_expos,
-<<<<<<< HEAD
-       content, degree, degree_bound, derivative, exponent, exponent!,
-       exponent_vectors, finish, has_global_ordering, isgen,
-       ismonomial, jacobi, jet, lead_exponent, monomials, MPolyBuildCtx,
-=======
        content, degree, degree_bound,
        derivative, exponent, exponent!,
        exponent_vectors, finish, has_global_ordering, isgen,
-       ismonomial, lead_exponent, monomials, MPolyBuildCtx,
->>>>>>> 0427e36a
+       ismonomial, jacobi, jet, lead_exponent, monomials, MPolyBuildCtx,
        nvars, @PolynomialRing, primpart,
        push_term!, sort_terms, symbols, terms, var_index
 
