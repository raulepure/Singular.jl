--- conflicted
+++ resolved
@@ -44,10 +44,7 @@
    return [R(libSingular.rGetVar(Cint(i), R.ptr)) for i = 1:n]
 end
 
-<<<<<<< HEAD
-@doc Markdown.doc"""
-=======
-doc"""
+@doc Markdown.doc"""
     symbols(R::PolyRing)
 > Return symbols for the generators of the polynomial ring $R$.
 """
@@ -62,8 +59,7 @@
 end
 
 
-doc"""
->>>>>>> 6333f193
+@doc Markdown.doc"""
     degree_bound(R::PolyRing)
 > Return the internal degree bound in each variable, enforced by Singular. This is the
 > largest positive value any degree can have before an overflow will occur. This
