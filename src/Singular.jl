module Singular

import AbstractAlgebra
using Markdown
using Nemo

import Base: abs, checkbounds, deepcopy, deepcopy_internal,
             denominator, div, divrem, exponent,
             gcd, gcdx, getindex, inv, isequal, isless, lcm, length,
             mod, numerator, one, reduce, rem, setindex!, show,
             zero, +, -, *, ==, ^, &, |, <<, >>, ~, <=, >=, <, >, //,
             /, !=

import LinearAlgebra: normalize!, rank

import Statistics: std

import Nemo: add!, addeq!, base_ring, canonical_unit,
             change_base_ring, characteristic, check_parent, codomain,
             coeff, coeffs, compose, contains, content, crt,
             deflate, deflation, degree, degrees, derivative, divexact,
             divides, domain, elem_type, evaluate, exponent_vectors, finish,
             gcdinv, gen, gens, get_field, intersect, isconstant,
             isgen, ismonomial, inflate, isnegative, isone,
             isterm, isunit, iszero, lc, lt, lm, monomials,
             MPolyBuildCtx, mul!, needs_parentheses,
             nvars, ordering, parent_type,
             parent, primpart, promote_rule, push_term!,
             reconstruct, remove, set_field!, show_minus_one, sort_terms!,
             symbols, terms, total_degree, valuation,
             var_index, vars, zero!, ResidueRing

export base_ring, elem_type, parent_type, parent

export ResidueRing, PolynomialRing, Ideal, MaximalIdeal, FreeModule

export ZZ, QQ, FiniteField, CoefficientRing, Fp

###############################################################################
#
#   Set up environment / load libraries
#
###############################################################################

const pkgdir = realpath(joinpath(dirname(@__FILE__), ".."))
const libsingular = joinpath(pkgdir, "local", "lib", "libSingular")

prefix = realpath(joinpath(@__DIR__, "..", "local"))

mapping_types = nothing
mapping_types_reversed = nothing

function __init__()

   # Initialise Singular

   binSingular = joinpath(prefix, "bin", "Singular")
   ENV["SINGULAR_EXECUTABLE"] = binSingular
   libSingular.siInit(binSingular)
   # set up Singular parents (we cannot do this before Singular is initialised)

   global ZZ = Integers()
   global QQ = Rationals()

   # done in __init__ since headers must be included first

   global n_Z_2_n_Q = libSingular.n_SetMap(ZZ.ptr, QQ.ptr)
   global n_Q_2_n_Z = libSingular.n_SetMap(QQ.ptr, ZZ.ptr)
   ZZ.refcount += 1
   QQ.refcount += 1

   global ringorder_no = libSingular.ringorder_no
   global ringorder_lp = libSingular.ringorder_lp
   global ringorder_rp = libSingular.ringorder_rp
   global ringorder_dp = libSingular.ringorder_dp
   global ringorder_Dp = libSingular.ringorder_Dp
   global ringorder_ls = libSingular.ringorder_ls
   global ringorder_rs = libSingular.ringorder_rs
   global ringorder_ds = libSingular.ringorder_ds
   global ringorder_Ds = libSingular.ringorder_Ds
   global ringorder_c  = libSingular.ringorder_c
   global ringorder_C  = libSingular.ringorder_C

   global sym2ringorder = Dict{Symbol, libSingular.rRingOrder_t}(
     :lex => ringorder_lp,
     :revlex => ringorder_rp,
     :neglex => ringorder_ls,
     :negrevlex => ringorder_rs,
     :degrevlex => ringorder_dp,
     :deglex => ringorder_Dp,
     :negdegrevlex => ringorder_ds,
     :negdeglex => ringorder_Ds,
     :comp1max => ringorder_c,
     :comp1min => ringorder_C
   )
   global mapping_types, mapping_types_reversed, casting_functions
   mapping_types = Dict( i[1] => i[2] for i in libSingular.get_type_mapper() )
   mapping_types_reversed = Dict( j => i for (i, j) in mapping_types )
   casting_functions = create_casting_functions()
end

###############################################################################
#
#   Load Singular Rings/Fields/etc
#
###############################################################################

include("AbstractTypes.jl")

include("LibSingular.jl")

include("Number.jl")

include("Poly.jl")

include("Module.jl")

include("Ideal.jl")

include("Matrix.jl")

include("Vector.jl")

include("Resolution.jl")

<<<<<<< HEAD
include("caller.jl")

include("Meta.jl")

=======
include("Map.jl")
>>>>>>> 5184de8f
end # module<|MERGE_RESOLUTION|>--- conflicted
+++ resolved
@@ -123,12 +123,10 @@
 
 include("Resolution.jl")
 
-<<<<<<< HEAD
 include("caller.jl")
 
 include("Meta.jl")
 
-=======
 include("Map.jl")
->>>>>>> 5184de8f
+
 end # module