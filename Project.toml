--- conflicted
+++ resolved
@@ -15,11 +15,8 @@
 [compat]
 AbstractAlgebra = "^0.8.0"
 Nemo = "^0.16.0"
-julia = "≥ 1.0.0"
-<<<<<<< HEAD
-=======
+julia = "1.0.0 1.1 1.2 1.3 1.4"
 CxxWrap = "^0.9"
->>>>>>> 6634c7f9
 BinaryProvider = "^0.5.8"
 
 [extras]
