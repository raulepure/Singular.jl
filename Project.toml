name = "Singular"
uuid = "bcd08a7b-43d2-5ff7-b6d4-c458787f915c"
version = "0.1.0"

[deps]
AbstractAlgebra = "c3fe647b-3220-5bb0-a1ea-a7954cac585d"
CxxWrap = "1f15a43c-97ca-5a2a-ae31-89f07a497df4"
Libdl = "8f399da3-3557-5675-b5ff-fb832c97cbdb"
LinearAlgebra = "37e2e46d-f89d-539d-b4ee-838fcccc9c8e"
Markdown = "d6f4376e-aef5-505a-96c1-9c027394607a"
Nemo = "2edaba10-b0f1-5616-af89-8c11ac63239a"
Statistics = "10745b16-79ce-11e8-11f9-7d13ad32a3b2"
BinaryProvider = "b99e7846-7c00-51b0-8f62-c81ae34c0232"

[compat]
AbstractAlgebra = "^0.8.0"
Nemo = "^0.16.0"
<<<<<<< HEAD
julia = "≥ 1.0.0"
=======
julia = "1.0, 1.1, 1.2"
CxxWrap = "^0.8.1"
>>>>>>> 5fa3b265
BinaryProvider = "^0.5.8"

[extras]
Test = "8dfed614-e22c-5e08-85e1-65c5234f0b40"

[targets]
test = ["Test"]<|MERGE_RESOLUTION|>--- conflicted
+++ resolved
@@ -15,12 +15,7 @@
 [compat]
 AbstractAlgebra = "^0.8.0"
 Nemo = "^0.16.0"
-<<<<<<< HEAD
 julia = "≥ 1.0.0"
-=======
-julia = "1.0, 1.1, 1.2"
-CxxWrap = "^0.8.1"
->>>>>>> 5fa3b265
 BinaryProvider = "^0.5.8"
 
 [extras]
