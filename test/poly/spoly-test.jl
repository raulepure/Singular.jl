@testset "spoly.constructors..." begin
   R, (x, ) = PolynomialRing(ZZ, ["x", ])

   @test elem_type(R) == spoly{n_Z}
   @test elem_type(PolyRing{n_Z}) == spoly{n_Z}
   @test parent_type(spoly{n_Z}) == PolyRing{n_Z}
   @test base_ring(R) == ZZ

   typeof(R) <: Nemo.Ring

   a = R()

   @test base_ring(a) == ZZ
   @test parent(a) == R

   @test isa(a, spoly)

   b = R(123)

   @test isa(b, spoly)

   c = R(BigInt(123))

   @test isa(c, spoly)

   d = R(c)

   @test isa(d, spoly)

   f = R(Nemo.ZZ(123))

   @test isa(f, spoly)

   g = R(ZZ(123))

   @test isa(g, spoly)

   S, (y, ) = PolynomialRing(QQ, ["y", ])

   h = S(ZZ(123))

   @test isa(h, spoly)

   T, (z, ) = PolynomialRing(Nemo.ZZ, ["z", ])

   k = T(123)

   @test isa(k, spoly)

   S = @PolynomialRing(ZZ, "x", 50)

   @test isa(x17, spoly)

   T = @PolynomialRing(ZZ, "y", 50, :lex)

   @test isa(y7, spoly)

   R, (x, y) = PolynomialRing(QQ, ["x", "y"])

   @test isgen(x)
   @test isgen(y)
   @test !isgen(R(1))
   @test !isgen(R(0))
   @test !isgen(2x)
   @test !isgen(x + y)
   @test !isgen(x^2)

   @test has_global_ordering(R)
   @test !has_local_ordering(R)
   @test !has_mixed_ordering(R)

   @test length(symbols(R)) == 2
   @test symbols(R) == [:x, :y]

   R, (x, y) = PolynomialRing(ZZ, ["x", "y"]; ordering=:lex)

   M = MPolyBuildCtx(R)
   push_term!(M, ZZ(2), [1, 2])
   push_term!(M, ZZ(1), [1, 1])
   push_term!(M, ZZ(2), [3, 2])
   f = finish(M)

   @test f == 2*x^3*y^2+2*x*y^2+x*y
end

@testset "spoly.printing..." begin
   R, (x, ) = PolynomialRing(ZZ, ["x", ])

   @test string(3x^2 + 2x + 1) == "3*x^2+2*x+1"
end

@testset "spoly.manipulation..." begin
   R, (x, ) = PolynomialRing(ZZ, ["x", ])

   @test isone(one(R))
   @test iszero(zero(R))
   @test isunit(R(1)) && isunit(R(-1))
   @test !isunit(R(2)) && !isunit(R(0)) && !isunit(x)
   @test isgen(x)
   @test !isgen(R(1)) && !isgen(x + 1)
   @test isconstant(R(0)) && isconstant(R(1))
   @test !isconstant(x) && !isconstant(x + 1)
   @test ismonomial(x) && ismonomial(R(1))
   @test !ismonomial(2x) && !ismonomial(x + 1)
   @test isterm(2x) && !isterm(x + 1)
   @test length(x^2 + 2x + 1) == 3
   @test total_degree(x^2 + 2x + 1) == 2
   @test order(x^2 + 2x + 1) == 0

   @test lead_exponent(x^3 + 2x + 1) == [3]

   @test deepcopy(x + 2) == x + 2

   @test characteristic(R) == 0

   @test nvars(R) == 1
   pol = x^5 + 3x + 2

   @test length(collect(coeffs(pol))) == length(pol)
   @test length(collect(exponent_vectors(pol))) == length(pol)

   polzip = zip(coeffs(pol), monomials(pol), terms(pol))
   r = R()
   for (c, m, t) in polzip
      r += c*m
      @test t == c*m
   end

   @test pol == r

   R, (x, ) = PolynomialRing(ResidueRing(ZZ, 6), ["x", ])

   @test characteristic(R) == 6

   R, (x, y) = PolynomialRing(QQ, ["x", "y"])
   p = x + y
   q = x
   @test Singular.substitute_variable(p, 2, q) == 2*x
   @test Singular.permute_variables(q, [2, 1], R) == y

   for i = 1:nvars(R)
      @test gen(R, i) == gens(R)[i]
   end
   @test gen(R, 1) == x

   @test ordering(R) == :degrevlex
   @test degree(x^2*y^3 + 1, 1) == 2
   @test degree(x^2*y^3 + 1, y) == 3
   @test degree(R(), 1) == -1
   @test degrees(x^2*y^3) == [2, 3]
   @test vars(x^2 + 3x + 1) == [x]
   @test var_index(x) == 1 && var_index(y) == 2
   @test lc(3x^2 + 2x + 1) == 3
   @test lm(3x^2 + 2x + 1) == x^2
   @test lt(3x^2 + 2x + 1) == 3x^2
end

@testset "spoly.change_base_ring..." begin
   R, (x, ) = PolynomialRing(ZZ, ["x", ])

   a = x^2 + 3x + 1

   b = change_base_ring(QQ, a)

   # @test isa(b, spoly{n_Q})
end

@testset "spoly.multivariate_coeff..." begin
   R, (x, y) = PolynomialRing(ZZ, ["x", "y"])

   f = 2x^2*y^2 + 3x*y^2 - x^2*y + 4x*y - 5y + 1

   @test coeff(f, [2], [1]) == -x^2 + 4x - 5
   @test coeff(f, [y], [1]) == -x^2 + 4x - 5
end

@testset "spoly.unary_ops..." begin
   R, (x, ) = PolynomialRing(ZZ, ["x", ])

   a = x^2 + 3x + 1

   @test -a == -x^2 - 3x - 1
end

@testset "spoly.binary_ops..." begin
   R, (x, ) = PolynomialRing(ZZ, ["x", ])

   a = x^2 + 3x + 1
   b = 2x + 4

   @test a + b == x^2+5*x+5
   @test a - b == x^2+x-3
   @test a*b == 2*x^3+10*x^2+14*x+4
end

@testset "spoly.comparison..." begin
   R, (x, ) = PolynomialRing(ZZ, ["x", ])

   a = x^2 + 3x + 1

   @test a == deepcopy(a)
   @test a != x
end

@testset "spoly.powering..." begin
   R, (x, ) = PolynomialRing(ZZ, ["x", ])

   a = x^2 + 3x + 1

   @test a^0 == 1
   @test a^1 == x^2 + 3x + 1
   @test a^3 == x^6+9*x^5+30*x^4+45*x^3+30*x^2+9*x+1
end

@testset "spoly.exact_division..." begin
   R, (x, ) = PolynomialRing(ZZ, ["x", ])

   a = x^2 + 3x + 1
   b = 2x + 4

   @test divexact(a*b, a) == b
end

@testset "spoly.adhoc_exact_division..." begin
   R, (x, ) = PolynomialRing(ZZ, ["x", ])

   a = x^2 + 3x + 1

   @test divexact(2a, 2) == a
   @test divexact(2a, BigInt(2)) == a
   @test divexact(2a, ZZ(2)) == a

   R, (x, ) = PolynomialRing(QQ, ["x", ])

   a = x^2 + 3x + 1

   @test divexact(2a, 2) == a
   @test divexact(2a, BigInt(2)) == a
   @test divexact(2a, ZZ(2)) == a
   @test divexact(2a, 2//3) == 3a
   @test divexact(2a, QQ(2//3)) == 3a
   @test divexact(2a, BigInt(2)//3) == 3a
end

@testset "spoly.euclidean_division..." begin
   R, (x, y) = PolynomialRing(QQ, ["x", "y"])

   a = x^2*y^2 + 3x + 1
   b = x*y + 1

   q, r = divrem(a, b)
   @test a == b*q + r

   q2 = div(a, b)
   @test q2 == q
end

@testset "spoly.divides..." begin
   R, (x, y) = PolynomialRing(QQ, ["x", "y"])

   a = x^2 + 3x + 1
   b = x*y + 1

   flag, q = divides(a*b, b)
   @test flag && q == a

   flag, q = divides(a, y)
   @test !flag

   val, q = remove(a*b^3, b)
   @test val == 3 && q == a
   @test valuation(a*b^3, b) == 3
end

@testset "spoly.gcd_lcm..." begin
   R, (x, ) = PolynomialRing(ZZ, ["x", ])
   a = x^2 + 3x + 1
   b = 2x + 4
   c = 2x^2 + 1

   @test gcd(a*c, b*c) == c

   @test lcm(a, b) == a*b

   @test primpart(2*a) == a

   @test content(2*a) == 2
end

@testset "spoly.extended_gcd..." begin
   R, (x, ) = PolynomialRing(QQ, ["x", ])

   a = x^2 + 3x + 1
   b = 2x + 4

   g, s, t = gcdx(a, b)

   @test s*a + t*b == g
end

@testset "spoly.evaluate..." begin
   R, (x, y) = PolynomialRing(QQ, ["x", "y"])

   f = x^2*y + 2x + 1

   @test evaluate(f, [2, 3]) == 17
   @test evaluate(f, [ZZ(2), ZZ(3)]) == 17
   @test evaluate(f, [QQ(2), QQ(3)]) == 17
   @test evaluate(f, [x + 1, y - 1]) == x^2*y - x^2 + 2*x*y + y + 2
   @test evaluate(f, [x], [1]) == y + 3
   @test f(2, 3) == 17
end

@testset "spoly.inflation_deflation..." begin
   R, (x, y) = PolynomialRing(ZZ, ["x", "y"])

   f = x^7*y^7 + 3x^4*y^4 + 2x*y

   @test inflate(deflate(f, deflation(f)...), deflation(f)...) == f
end

@testset "spoly.Polynomials..." begin
   R, (x, ) = PolynomialRing(ZZ, ["x", ])

   S, y = Nemo.PolynomialRing(R, "y")

   f = (1 + 2x + 3x^2)*y + (2x + 3)

   g = f^2

   @test g == (9*x^4+12*x^3+10*x^2+4*x+1)*y^2+(12*x^3+26*x^2+16*x+6)*y+(4*x^2+12*x+9)
end

#=
@testset "spoly.convert_MPoly_to_SingularPoly..." begin
   for num_vars = 2:10
      var_names = ["x$j" for j in 1:num_vars]
      ord = AbstractAlgebra.rand_ordering()

      R, vars_R = AbstractAlgebra.Generic.PolynomialRing(Nemo.ZZ, var_names; ordering=ord)
      Rsing, vars_Rsing = Singular.AsEquivalentSingularPolynomialRing(R)
      for iter in 1:10
         f = AbstractAlgebra.Generic.rand(R, 5:10, 1:10, -100:100)
         g = AbstractAlgebra.Generic.rand(R, 5:10, 1:10, -100:100)
         @test Rsing(f * g) == Rsing(f) * Rsing(g)
         @test Rsing(f + g) == Rsing(f) + Rsing(g)
         @test Rsing(f - g) == Rsing(f) - Rsing(g)
         @test R(Rsing(f)) == f
      end

      S, vars_S = Singular.PolynomialRing(Nemo.ZZ, var_names; ordering=ord)
      SAA, vars_SAA = Singular.AsEquivalentAbstractAlgebraPolynomialRing(S)
      # FIXME: Better generate random polynomials
      f = 1 + vars_S[1]*vars_S[2]
      g = vars_S[1]^2 + vars_S[2]^3
      @test SAA(f * g) == SAA(f) * SAA(g)
      @test SAA(f + g) == SAA(f) + SAA(g)
      @test SAA(f - g) == SAA(f) - SAA(g)
      @test S(SAA(f)) == f
   end
end
=#

@testset "spoly.test_spoly_differential..." begin
   R, (x, y) = PolynomialRing(QQ, ["x", "y"])

   f = x^3 + y^6

   J = jacobi(f)
   f1 = derivative(f, 1)
   f2 = derivative(f, y)
   jf = jet(f, 3)

   I = Ideal(R, x^2, y^5)

   # Check derivative
   @test f1 == 3*x^2
   @test f2 == 6*y^5

   #Check jacobi
   @test equal(I, J)

   #Check jet
   @test jf == x^3
end

@testset "spoly.test_spoly_factor..." begin
   R1 , (x, y, z, w) = Singular.PolynomialRing(Singular.QQ,
   ["x", "y", "z", "w"]; ordering=:negdegrevlex)
   f1 = 113*(2*y^7 + w^2)^3*(1 + x)^2*(x + y*z)^2

   R2 , (x, y, z, w) = Singular.PolynomialRing(Singular.ZZ,
   ["x", "y", "z", "w"]; ordering=:negdegrevlex)
   f2 = 123*(57*y^3 + w^5)^3*(x^2 + x+1)^2*(x + y*z)^2

   R3 , (x, y, z, w) = Singular.PolynomialRing(Singular.Fp(3),
   ["x", "y", "z", "w"]; ordering=:negdegrevlex)
   f3 = 7*(y^3 + w^3)*(1 + x)^2*(x + y*z)^2

   for f in [f1, f2, f3]
      #Test factor
      F = factor(f)
      g = F.unit
      for p in keys(F.fac)
         g = g*p^F[p]
      end
     @test f == g

     #Test factor_squarefree over QQ and Fp
      if typeof(f.parent) != PolyRing{n_Z}
         F = factor_squarefree(f)
         g = F.unit
         for p in keys(F.fac)
            g = g*p^F[p]
         end
         @test f == g
      end
   end
end

@testset "spoly.hash..." begin
   R, (x, y) = PolynomialRing(QQ, ["x", "y"])

   @test hash(x) == hash(x+y-y)
   @test hash(x,zero(UInt)) == hash(x+y-y,zero(UInt))
   @test hash(x,one(UInt)) == hash(x+y-y,one(UInt))
<<<<<<< HEAD
   
   println("PASS")
end

function test_spoly()
   test_spoly_constructors()
   test_spoly_printing()
   test_spoly_manipulation()
#   test_spoly_change_base_ring() # currently fails due to bug in AbstractAlgebra
   test_spoly_multivariate_coeff()
   test_spoly_unary_ops()
   test_spoly_binary_ops()
   test_spoly_comparison()
   test_spoly_powering()
   test_spoly_exact_division()
   test_spoly_adhoc_exact_division()
   test_spoly_divides()
   test_spoly_euclidean_division()
   test_spoly_gcd_lcm()
   test_spoly_extended_gcd()
   test_spoly_evaluate()
   test_spoly_inflation_deflation()
   test_spoly_Polynomials()
   test_convert_between_MPoly_and_SingularPoly()
   test_spoly_differential()
   test_spoly_factor()
   test_spoly_hash()
   println("")
end
=======
end
>>>>>>> c5eefe08
<|MERGE_RESOLUTION|>--- conflicted
+++ resolved
@@ -331,7 +331,6 @@
    @test g == (9*x^4+12*x^3+10*x^2+4*x+1)*y^2+(12*x^3+26*x^2+16*x+6)*y+(4*x^2+12*x+9)
 end
 
-#=
 @testset "spoly.convert_MPoly_to_SingularPoly..." begin
    for num_vars = 2:10
       var_names = ["x$j" for j in 1:num_vars]
@@ -359,7 +358,6 @@
       @test S(SAA(f)) == f
    end
 end
-=#
 
 @testset "spoly.test_spoly_differential..." begin
    R, (x, y) = PolynomialRing(QQ, ["x", "y"])
@@ -424,36 +422,4 @@
    @test hash(x) == hash(x+y-y)
    @test hash(x,zero(UInt)) == hash(x+y-y,zero(UInt))
    @test hash(x,one(UInt)) == hash(x+y-y,one(UInt))
-<<<<<<< HEAD
-   
-   println("PASS")
-end
-
-function test_spoly()
-   test_spoly_constructors()
-   test_spoly_printing()
-   test_spoly_manipulation()
-#   test_spoly_change_base_ring() # currently fails due to bug in AbstractAlgebra
-   test_spoly_multivariate_coeff()
-   test_spoly_unary_ops()
-   test_spoly_binary_ops()
-   test_spoly_comparison()
-   test_spoly_powering()
-   test_spoly_exact_division()
-   test_spoly_adhoc_exact_division()
-   test_spoly_divides()
-   test_spoly_euclidean_division()
-   test_spoly_gcd_lcm()
-   test_spoly_extended_gcd()
-   test_spoly_evaluate()
-   test_spoly_inflation_deflation()
-   test_spoly_Polynomials()
-   test_convert_between_MPoly_and_SingularPoly()
-   test_spoly_differential()
-   test_spoly_factor()
-   test_spoly_hash()
-   println("")
-end
-=======
-end
->>>>>>> c5eefe08
+end
