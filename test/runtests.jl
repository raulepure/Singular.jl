using Singular

import AbstractAlgebra
import Nemo

if VERSION < v"0.7.0-DEV.2004"
   using Base.Test
else
   using Test
end

include("../test/number-test.jl")
include("../test/poly-test.jl")
include("../test/ideal-test.jl")
include("../test/map-test.jl")
include("../test/matrix-test.jl")
include("../test/resolution-test.jl")
include("../test/module-test.jl")
include("../test/call_interpreter-test.jl")
<<<<<<< HEAD
include("../test/caller-test.jl")
# include("../test/libsingular-test.jl")

@testset "Singular" begin
    test_caller()
    test_number()
    test_poly()
    test_ideal()
    test_matrix()
    test_resolution()
    test_module()
    test_call_interpreter()
    # test_libsingular()
end
=======
include("../test/libsingular-test.jl")

test_number()
test_poly()
test_ideal()
test_matrix()
test_resolution()
test_module()
test_call_interpreter()
test_map()
test_libsingular()
>>>>>>> 5184de8f
<|MERGE_RESOLUTION|>--- conflicted
+++ resolved
@@ -17,9 +17,8 @@
 include("../test/resolution-test.jl")
 include("../test/module-test.jl")
 include("../test/call_interpreter-test.jl")
-<<<<<<< HEAD
 include("../test/caller-test.jl")
-# include("../test/libsingular-test.jl")
+include("../test/libsingular-test.jl")
 
 @testset "Singular" begin
     test_caller()
@@ -30,18 +29,6 @@
     test_resolution()
     test_module()
     test_call_interpreter()
-    # test_libsingular()
+    test_map()
+    test_libsingular()
 end
-=======
-include("../test/libsingular-test.jl")
-
-test_number()
-test_poly()
-test_ideal()
-test_matrix()
-test_resolution()
-test_module()
-test_call_interpreter()
-test_map()
-test_libsingular()
->>>>>>> 5184de8f
